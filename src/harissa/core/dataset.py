--- conflicted
+++ resolved
@@ -57,13 +57,8 @@
 
             if gene_names.shape[0] != count_matrix.shape[1]:
                 raise TypeError(
-<<<<<<< HEAD
-                    'gene_names must have the same number of elements' 
-                    ' than the columns of count_matrix.' 
-=======
-                    'genes_names must have the same number of elements'
+                    'gene_names must have the same number of elements'
                     ' than the columns of count_matrix.'
->>>>>>> fc67981f
                     f'({gene_names.shape[0]} != {count_matrix.shape[1]})'
                 )
 
